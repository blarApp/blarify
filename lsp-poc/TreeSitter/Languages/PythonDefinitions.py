from .LanguageDefinitions import LanguageDefinitions
from Graph.Relationship import RelationshipType

import tree_sitter_python as tspython
from tree_sitter import Language

from typing import Set


class PythonDefinitions(LanguageDefinitions):
    def get_language() -> Language:
        return Language(tspython.language())

    def get_capture_group_types() -> Set[str]:
        return {"class_definition", "function_definition"}

<<<<<<< HEAD
=======
    def get_relationships_group_types() -> dict[str, RelationshipType]:
        return {
            "function_call": RelationshipType.CALLS,
            "import": RelationshipType.IMPORTS,
            "inheritance": RelationshipType.INHERITS,
            "instantiation": RelationshipType.INSTANTIATES,
        }

    def get_function_call_query() -> str:
        return """
        (call function: _ @function_call)
        """

>>>>>>> 57d32f17
    def get_language_file_extensions() -> Set[str]:
        return {".py"}<|MERGE_RESOLUTION|>--- conflicted
+++ resolved
@@ -14,8 +14,6 @@
     def get_capture_group_types() -> Set[str]:
         return {"class_definition", "function_definition"}
 
-<<<<<<< HEAD
-=======
     def get_relationships_group_types() -> dict[str, RelationshipType]:
         return {
             "function_call": RelationshipType.CALLS,
@@ -29,6 +27,5 @@
         (call function: _ @function_call)
         """
 
->>>>>>> 57d32f17
     def get_language_file_extensions() -> Set[str]:
         return {".py"}