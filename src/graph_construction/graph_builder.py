--- conflicted
+++ resolved
@@ -5,12 +5,10 @@
 from llama_index.core.schema import NodeRelationship
 from neo4j_manager import Neo4jManager
 from pathlib import Path
-<<<<<<< HEAD
+
 import os
 import uuid
 
-=======
->>>>>>> 764918d7
 
 class GraphConstructor:
     NODES_NAME_MAP = {
@@ -24,18 +22,16 @@
         "class_definition": "CLASS_DEFINITION",
     }
 
-<<<<<<< HEAD
     def __init__(self, graph_manager: Neo4jManager):
         self.graph_manager = graph_manager
 
     def __process_node__(self, node):
-        is_parent_node = False
         relationships = []
         for relation in node.relationships.items():
             if relation[0] == NodeRelationship.CHILD:
                 for child in relation[1]:
                     relation_type = (
-                        child.metadata["inclusive_scopes"][0]["type"]
+                        child.metadata["inclusive_scopes"][-1]["type"]
                         if child.metadata["inclusive_scopes"]
                         else ""
                     )
@@ -48,27 +44,31 @@
                             ),
                         }
                     )
-            elif relation[0] == NodeRelationship.PARENT:
-                if relation[1] is None:
-                    is_parent_node = True
 
-        typeNode = (
-            "file"
-            if is_parent_node
-            else (
-                node.metadata["inclusive_scopes"][0]["type"]
-                if node.metadata["inclusive_scopes"]
-                else ""
-            )
+        scope = (
+            node.metadata["inclusive_scopes"][-1]
+            if node.metadata["inclusive_scopes"]
+            else None
         )
+        type_node = "file"
+        name = ""
+        signature = ""
+        if scope:
+            name = scope["name"]
+            signature = scope["signature"]
+            type_node = scope["type"]
+
         processed_node = {
-            "type": self.NODES_NAME_MAP.get(typeNode, "UNKNOWN"),
+            "type": self.NODES_NAME_MAP.get(type_node, "UNKNOWN"),
             "attributes": {
-                "language": node.metadata["language"],
+                "name": name,
+                "signature": signature,
                 "text": node.text,
                 "node_id": node.node_id,
             },
         }
+        if type_node == "file":
+            processed_node["attributes"]["language"] = node.metadata["language"]
         return processed_node, relationships
 
     def scan_directory(self, path, nodes=[], relationships=[], parent_id=None):
@@ -135,40 +135,6 @@
         nodes, relationships = self.scan_directory(path)
         self.graph_manager.create_nodes(nodes)
         self.graph_manager.create_relationships(relationships)
-=======
-  def __init__(self, graph_manager: Neo4jManager):
-    self.graph_manager = graph_manager
-  
-  def __process_node__(self, node):
-    relationships = []
-    for relation in node.relationships.items():
-      if relation[0] == NodeRelationship.CHILD:
-        for child in relation[1]:
-          relation_type = child.metadata['inclusive_scopes'][-1]['type'] if child.metadata['inclusive_scopes'] else ''
-          relationships.append({'sourceId': node.node_id, 'targetId': child.node_id, 'type': self.RELATIONS_TYPES_MAP.get(relation_type, 'UNKNOWN')})
-
-    scope = node.metadata['inclusive_scopes'][-1] if node.metadata['inclusive_scopes'] else None
-    type_node = 'file'
-    name = ''
-    signature = ''
-    if scope:
-      name = scope["name"]
-      signature = scope["signature"]
-      type_node = scope["type"]
-
-    processed_node = {
-      'type': self.NODES_NAME_MAP.get(type_node, 'UNKNOWN'),
-      'attributes': {
-        'name': name,
-        'signature': signature,
-        'text': node.text,
-        'node_id': node.node_id,
-      },
-    }
-    if type_node == 'file':
-      processed_node['attributes']['language'] = node.metadata['language']
-    return processed_node, relationships
->>>>>>> 764918d7
 
     def process_file(self, file_path, languaje):
         path = Path(file_path)
