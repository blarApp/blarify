import os
import time
from typing import Any, List, Dict

from dotenv import load_dotenv
from neo4j import Driver, GraphDatabase, exceptions
import logging

from blarify.db_managers.db_manager import AbstractDbManager
from blarify.db_managers.dtos.node_found_by_name_type import NodeFoundByNameTypeDto

logger = logging.getLogger(__name__)

load_dotenv()


class Neo4jManager(AbstractDbManager):
    entity_id: str
    repo_id: str
    driver: Driver

    def __init__(
        self,
        repo_id: str = None,
        entity_id: str = None,
        max_connections: int = 50,
        uri: str = None,
        user: str = None,
        password: str = None,
    ):
        uri = uri or os.getenv("NEO4J_URI")
        user = user or os.getenv("NEO4J_USERNAME")
        password = password or os.getenv("NEO4J_PASSWORD")

        retries = 3
        for attempt in range(retries):
            try:
                self.driver = GraphDatabase.driver(uri, auth=(user, password), max_connection_pool_size=max_connections)
                break
            except exceptions.ServiceUnavailable as e:
                if attempt < retries - 1:
                    time.sleep(2**attempt)  # Exponential backoff
                else:
                    raise e

        self.repo_id = repo_id if repo_id is not None else "default_repo"
        self.entity_id = entity_id if entity_id is not None else "default_user"

    def close(self):
        # Close the connection to the database
        self.driver.close()

    def save_graph(self, nodes: List[Any], edges: List[Any]):
        self.create_nodes(nodes)
        self.create_edges(edges)

    def create_nodes(self, nodeList: List[Any]):
        # Function to create nodes in the Neo4j database
        with self.driver.session() as session:
            session.execute_write(self._create_nodes_txn, nodeList, 100, repoId=self.repo_id, entityId=self.entity_id)

    def create_edges(self, edgesList: List[Any]):
        # Function to create edges between nodes in the Neo4j database
        with self.driver.session() as session:
<<<<<<< HEAD
            session.write_transaction(
                self._create_edges_txn, edgesList, 100, entityId=self.entity_id, repoId=self.repo_id
            )
=======
            session.execute_write(self._create_edges_txn, edgesList, 100, entityId=self.entity_id)
>>>>>>> 8f6ab105

    @staticmethod
    def _create_nodes_txn(tx, nodeList: List[Any], batch_size: int, repoId: str, entityId: str):
        node_creation_query = """
        CALL apoc.periodic.iterate(
            "UNWIND $nodeList AS node RETURN node",
            "CALL apoc.merge.node(
            node.extra_labels + [node.type, 'NODE'],
            apoc.map.merge(node.attributes, {repoId: $repoId, entityId: $entityId}),
            {},
            {}
            )
            YIELD node as n RETURN count(n) as count",
            {batchSize: $batchSize, parallel: false, iterateList: true, params: {nodeList: $nodeList, repoId: $repoId, entityId: $entityId}}
        )
        YIELD batches, total, errorMessages, updateStatistics
        RETURN batches, total, errorMessages, updateStatistics
        """

        result = tx.run(node_creation_query, nodeList=nodeList, batchSize=batch_size, repoId=repoId, entityId=entityId)

        # Fetch the result
        for record in result:
            logger.info(f"Created {record['total']} nodes")
            print(record)

    @staticmethod
    def _create_edges_txn(tx, edgesList: List[Any], batch_size: int, entityId: str, repoId: str):
        # Cypher query using apoc.periodic.iterate for creating edges
        edge_creation_query = """
        CALL apoc.periodic.iterate(
            'WITH $edgesList AS edges UNWIND edges AS edgeObject RETURN edgeObject',
            'MATCH (node1:NODE {node_id: edgeObject.sourceId, repoId: $repoId, entityId: $entityId}) 
            MATCH (node2:NODE {node_id: edgeObject.targetId, repoId: $repoId, entityId: $entityId}) 
            CALL apoc.merge.relationship(
            node1, 
            edgeObject.type, 
            apoc.map.removeKeys(edgeObject, ["sourceId", "targetId", "type"]), 
            {}, 
            node2, 
            {}
            ) 
            YIELD rel RETURN rel',
            {batchSize:$batchSize, parallel:false, iterateList: true, params:{edgesList: $edgesList, entityId: $entityId, repoId: $repoId}}
        )
        YIELD batches, total, errorMessages, updateStatistics
        RETURN batches, total, errorMessages, updateStatistics
        """
        # Execute the query
        result = tx.run(
            edge_creation_query, edgesList=edgesList, batchSize=batch_size, entityId=entityId, repoId=repoId
        )

        # Fetch the result
        for record in result:
            logger.info(f"Created {record['total']} edges")
            print(record)

    def detatch_delete_nodes_with_path(self, path: str):
        with self.driver.session() as session:
            result = session.run(
                """
                MATCH (n {path: $path})
                DETACH DELETE n
                """,
                path=path,
            )
            return result.data()

    def query(self, cypher_query: str, parameters: Dict[str, Any] = None) -> List[Dict[str, Any]]:
        """
        Execute a Cypher query and return the results.

        Args:
            cypher_query: The Cypher query string to execute
            parameters: Optional dictionary of parameters for the query

        Returns:
            List of dictionaries containing the query results
        """
        if parameters is None:
            parameters = {}

        try:
            with self.driver.session() as session:
                result = session.run(cypher_query, parameters)
                return [record.data() for record in result]
        except Exception as e:
            logger.exception(f"Error executing Neo4j query: {e}")
            logger.exception(f"Query: {cypher_query}")
            logger.exception(f"Parameters: {parameters}")
            raise

    def get_node_by_name_and_type(
        self, name: str, type: str, company_id: str, repo_id: str, diff_identifier: str
    ) -> List[NodeFoundByNameTypeDto]:
        query = """
        MATCH (n:NODE {name: $name, entityId: $entity_id, repoId: $repo_id})
        WHERE (n.diff_identifier = $diff_identifier OR n.diff_identifier = "0") AND $type IN labels(n)
        AND NOT (n)-[:DELETED]->()
        AND NOT ()-[:MODIFIED]->(n)
        RETURN n.node_id as node_id, n.name as name, n.label as label,
               n.diff_text as diff_text, n.diff_identifier as diff_identifier,
               n.node_path as node_path, n.text as text

        LIMIT 100;
        """
        params = {
            "name": str(name),
            "entity_id": str(company_id),
            "repo_id": str(repo_id),
            "type": str(type),
            "diff_identifier": str(diff_identifier),
        }
        record = self.query(
            query,
            parameters=params,
            result_format="data",
        )

        if record is None:
            return []

        found_nodes = [
            NodeFoundByNameTypeDto(
                id=node.get("node_id"),
                name=node.get("name"),
                label=node.get("label"),
                diff_text=node.get("diff_text"),
                node_path=node.get("node_path"),
                text=node.get("text"),
                diff_identifier=node.get("diff_identifier"),
            )
            for node in record
        ]

        return found_nodes<|MERGE_RESOLUTION|>--- conflicted
+++ resolved
@@ -35,7 +35,9 @@
         retries = 3
         for attempt in range(retries):
             try:
-                self.driver = GraphDatabase.driver(uri, auth=(user, password), max_connection_pool_size=max_connections)
+                self.driver = GraphDatabase.driver(
+                    uri, auth=(user, password), max_connection_pool_size=max_connections
+                )
                 break
             except exceptions.ServiceUnavailable as e:
                 if attempt < retries - 1:
@@ -57,21 +59,25 @@
     def create_nodes(self, nodeList: List[Any]):
         # Function to create nodes in the Neo4j database
         with self.driver.session() as session:
-            session.execute_write(self._create_nodes_txn, nodeList, 100, repoId=self.repo_id, entityId=self.entity_id)
+            session.execute_write(
+                self._create_nodes_txn,
+                nodeList,
+                1000,
+                repoId=self.repo_id,
+                entityId=self.entity_id,
+            )
 
     def create_edges(self, edgesList: List[Any]):
         # Function to create edges between nodes in the Neo4j database
         with self.driver.session() as session:
-<<<<<<< HEAD
-            session.write_transaction(
-                self._create_edges_txn, edgesList, 100, entityId=self.entity_id, repoId=self.repo_id
-            )
-=======
-            session.execute_write(self._create_edges_txn, edgesList, 100, entityId=self.entity_id)
->>>>>>> 8f6ab105
+            session.execute_write(
+                self._create_edges_txn, edgesList, 1000, entityId=self.entity_id
+            )
 
     @staticmethod
-    def _create_nodes_txn(tx, nodeList: List[Any], batch_size: int, repoId: str, entityId: str):
+    def _create_nodes_txn(
+        tx, nodeList: List[Any], batch_size: int, repoId: str, entityId: str
+    ):
         node_creation_query = """
         CALL apoc.periodic.iterate(
             "UNWIND $nodeList AS node RETURN node",
@@ -88,7 +94,13 @@
         RETURN batches, total, errorMessages, updateStatistics
         """
 
-        result = tx.run(node_creation_query, nodeList=nodeList, batchSize=batch_size, repoId=repoId, entityId=entityId)
+        result = tx.run(
+            node_creation_query,
+            nodeList=nodeList,
+            batchSize=batch_size,
+            repoId=repoId,
+            entityId=entityId,
+        )
 
         # Fetch the result
         for record in result:
@@ -96,7 +108,9 @@
             print(record)
 
     @staticmethod
-    def _create_edges_txn(tx, edgesList: List[Any], batch_size: int, entityId: str, repoId: str):
+    def _create_edges_txn(
+        tx, edgesList: List[Any], batch_size: int, entityId: str, repoId: str
+    ):
         # Cypher query using apoc.periodic.iterate for creating edges
         edge_creation_query = """
         CALL apoc.periodic.iterate(
@@ -119,7 +133,11 @@
         """
         # Execute the query
         result = tx.run(
-            edge_creation_query, edgesList=edgesList, batchSize=batch_size, entityId=entityId, repoId=repoId
+            edge_creation_query,
+            edgesList=edgesList,
+            batchSize=batch_size,
+            entityId=entityId,
+            repoId=repoId,
         )
 
         # Fetch the result
@@ -138,7 +156,9 @@
             )
             return result.data()
 
-    def query(self, cypher_query: str, parameters: Dict[str, Any] = None) -> List[Dict[str, Any]]:
+    def query(
+        self, cypher_query: str, parameters: Dict[str, Any] = None
+    ) -> List[Dict[str, Any]]:
         """
         Execute a Cypher query and return the results.
 
