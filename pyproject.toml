--- conflicted
+++ resolved
@@ -28,15 +28,12 @@
 jedi-language-server = "^0.43.1"
 psutil = "^7.0.0"
 vendoring = "^1.2.0"
-<<<<<<< HEAD
 langgraph = "^0.0.55"
 langchain = "^0.2.0"
 langchain-openai = "^0.1.0"
 langchain-anthropic = "^0.1.0"
-=======
 tree-sitter-php = "^0.23.11"
 tree-sitter-java = "^0.23.5"
->>>>>>> d48da3fe
 
 
 
