from typing import Optional

from blarify.prebuilt.graph_builder import GraphBuilder
from blarify.db_managers.neo4j_manager import Neo4jManager
from blarify.db_managers.falkordb_manager import FalkorDBManager
from blarify.documentation.semantic_analyzer import LLMProvider

import dotenv


def build(root_path: str = None, include_documentation: bool = False, llm_provider: Optional[LLMProvider] = None):
    graph_builder = GraphBuilder(
        root_path=root_path,
        extensions_to_skip=[".json"],
        names_to_skip=["__pycache__", ".venv", ".git", ".env", "node_modules"],
    )
    
    # Use FalkorDB for this example
    db_manager = FalkorDBManager(repo_id="repo", entity_id="organization")
    
    # Build graph with optional documentation layer
    graph = graph_builder.build(
        include_documentation=include_documentation,
        llm_provider=llm_provider,
        db_manager=db_manager if include_documentation else None
    )

    relationships = graph.get_relationships_as_objects()
    nodes = graph.get_nodes_as_objects()
    
    # Filter nodes by layer if needed
    code_nodes = [n for n in nodes if n.get('attributes', {}).get('layer', 'code') == 'code']
    doc_nodes = [n for n in nodes if n.get('attributes', {}).get('layer', 'code') == 'documentation']
    
    print(f"Code layer: {len(code_nodes)} nodes")
    if include_documentation:
        print(f"Documentation layer: {len(doc_nodes)} nodes")

<<<<<<< HEAD
    # Save everything to database
    db_manager.save_graph(nodes, relationships)
    db_manager.close()

=======
    save_to_neo4j(relationships, nodes)
>>>>>>> d48da3fe

def save_to_neo4j(relationships, nodes):
    graph_manager = Neo4jManager(repo_id="repo", entity_id="organization")

    print(f"Saving graph with {len(nodes)} nodes and {len(relationships)} relationships")
    graph_manager.save_graph(nodes, relationships)
    graph_manager.close()


def save_to_falkordb(relationships, nodes):
    graph_manager = FalkorDBManager(repo_id="repo", entity_id="organization")

    print(f"Saving graph with {len(nodes)} nodes and {len(relationships)} relationships")
    graph_manager.save_graph(nodes, relationships)
    graph_manager.close()


def build_with_documentation_example(root_path: str):
    """Example of building a graph with documentation layer.
    
    Note: This requires an LLM provider to be implemented.
    """
    # TODO: Implement your LLM provider
    # Example:
    # class MyLLMProvider(LLMProvider):
    #     def analyze(self, prompt: str, context: Dict[str, Any]) -> str:
    #         # Your LLM implementation here
    #         pass
    #
    # llm = MyLLMProvider()
    # build(root_path=root_path, include_documentation=True, llm_provider=llm)
    pass


if __name__ == "__main__":
    import logging

    logging.basicConfig(level=logging.INFO)

    dotenv.load_dotenv()
    root_path = "/Users/berrazuriz/Desktop/Blar/repositories/blar-django-server"
    
    # Build without documentation (default)
    build(root_path=root_path)
    
    # To build with documentation, uncomment and implement LLM provider:
    # build_with_documentation_example(root_path)<|MERGE_RESOLUTION|>--- conflicted
+++ resolved
@@ -14,36 +14,32 @@
         extensions_to_skip=[".json"],
         names_to_skip=["__pycache__", ".venv", ".git", ".env", "node_modules"],
     )
-    
+
     # Use FalkorDB for this example
     db_manager = FalkorDBManager(repo_id="repo", entity_id="organization")
-    
+
     # Build graph with optional documentation layer
     graph = graph_builder.build(
         include_documentation=include_documentation,
         llm_provider=llm_provider,
-        db_manager=db_manager if include_documentation else None
+        db_manager=db_manager if include_documentation else None,
     )
 
     relationships = graph.get_relationships_as_objects()
     nodes = graph.get_nodes_as_objects()
-    
+
     # Filter nodes by layer if needed
-    code_nodes = [n for n in nodes if n.get('attributes', {}).get('layer', 'code') == 'code']
-    doc_nodes = [n for n in nodes if n.get('attributes', {}).get('layer', 'code') == 'documentation']
-    
+    code_nodes = [n for n in nodes if n.get("attributes", {}).get("layer", "code") == "code"]
+    doc_nodes = [n for n in nodes if n.get("attributes", {}).get("layer", "code") == "documentation"]
+
     print(f"Code layer: {len(code_nodes)} nodes")
     if include_documentation:
         print(f"Documentation layer: {len(doc_nodes)} nodes")
 
-<<<<<<< HEAD
     # Save everything to database
     db_manager.save_graph(nodes, relationships)
     db_manager.close()
 
-=======
-    save_to_neo4j(relationships, nodes)
->>>>>>> d48da3fe
 
 def save_to_neo4j(relationships, nodes):
     graph_manager = Neo4jManager(repo_id="repo", entity_id="organization")
@@ -63,7 +59,7 @@
 
 def build_with_documentation_example(root_path: str):
     """Example of building a graph with documentation layer.
-    
+
     Note: This requires an LLM provider to be implemented.
     """
     # TODO: Implement your LLM provider
@@ -85,9 +81,9 @@
 
     dotenv.load_dotenv()
     root_path = "/Users/berrazuriz/Desktop/Blar/repositories/blar-django-server"
-    
+
     # Build without documentation (default)
     build(root_path=root_path)
-    
+
     # To build with documentation, uncomment and implement LLM provider:
     # build_with_documentation_example(root_path)