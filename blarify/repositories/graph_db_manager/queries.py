--- conflicted
+++ resolved
@@ -1643,21 +1643,11 @@
         str: The Cypher query string
     """
     return """
-<<<<<<< HEAD
     MATCH (entry:NODE {entityId: $entity_id, layer: 'code'})
     WHERE ($repo_ids IS NULL OR entry.repoId IN $repo_ids) AND (entry:FUNCTION)
-      AND NOT ()-[:CALLS|USES|ASSIGNS]->(entry) // No incoming relationships = true entry point
-      AND (entry)-[:CALLS|USES|ASSIGNS]->()
-      AND NOT entry.name IN ['__init__', '__new__', 'constructor', 'initialize', 'init', 'new']
-    RETURN entry.node_id as id, 
-           entry.name as name, 
-=======
-    MATCH (entry:NODE {entityId: $entity_id, repoId: $repo_id, layer: 'code'})
-    WHERE (entry:FUNCTION)
       AND NOT ()-[:CALLS]->(entry) // No incoming relationships = true entry point
     RETURN entry.node_id as id,
            entry.name as name,
->>>>>>> 527a9a0c
            entry.path as path,
            labels(entry) as labels
     ORDER BY entry.path, entry.name
@@ -2049,16 +2039,11 @@
     """
     return """
     // Find the target node by path
-<<<<<<< HEAD
     MATCH (target:NODE {entityId: $entity_id, layer: 'code'})
-    WHERE ($repo_ids IS NULL OR target.repoId IN $repo_ids) AND target.node_path = $node_path
-=======
-    MATCH (target:NODE {entityId: $entity_id, repoId: $repo_id, layer: 'code'})
-    WHERE target.node_path IN $file_paths
+    WHERE($repo_ids IS NULL OR target.repoId IN $repo_ids) AND target.node_path IN $file_paths
 
     // Find all the children of the target file
     OPTIONAL MATCH (target)-[:FUNCTION_DEFINITION|CLASS_DEFINITION*1..]->(child:FUNCTION)
->>>>>>> 527a9a0c
     
     // Find all nodes that can reach the target through CALLS relationships
     CALL apoc.path.expandConfig(child, {
