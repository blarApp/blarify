"""
Recursive DFS processor for analyzing code hierarchies one branch at a time.

This module implements a depth-first search traversal of the code graph, processing
leaf nodes first and then building up understanding through parent nodes with
skeleton comment replacement.
"""

import re
import logging
import concurrent.futures
import threading
<<<<<<< HEAD
from typing import Dict, List, Optional, Any, Set
from concurrent.futures import Future, as_completed
from collections import deque, defaultdict
from pydantic import BaseModel, Field, ConfigDict
=======
from typing import Dict, List, Optional, Any, Set, Union
from concurrent.futures import Future
from pydantic import BaseModel, Field, ConfigDict, field_validator
>>>>>>> c43e8398

from ...agents.llm_provider import LLMProvider
from ...agents.prompt_templates import (
    LEAF_NODE_ANALYSIS_TEMPLATE,
    PARENT_NODE_ANALYSIS_TEMPLATE,
    FUNCTION_WITH_CALLS_ANALYSIS_TEMPLATE,
    FUNCTION_WITH_CYCLE_ANALYSIS_TEMPLATE,
)
from ...repositories.graph_db_manager.db_manager import AbstractDbManager
from ...repositories.graph_db_manager.dtos.node_with_content_dto import NodeWithContentDto
from ...repositories.graph_db_manager.queries import (
    get_node_by_path,
    get_direct_children,
    get_call_stack_children,
    detect_function_cycles,
    get_existing_documentation_for_node,
)
from ...graph.node.documentation_node import DocumentationNode

# Note: We don't import concrete Node classes as we work with DTOs in documentation layer
from ...graph.graph_environment import GraphEnvironment

logger = logging.getLogger(__name__)


class ThreadDependencyTracker:
    """
    Tracks which threads are waiting for which nodes to detect potential deadlocks.

    This class maintains the dependency graph between threads and nodes to detect
    circular wait conditions that would lead to deadlocks in multi-threaded processing.
    """

    def __init__(self):
        """Initialize the thread dependency tracker."""
        self._waiting_threads: Dict[str, Set[str]] = {}  # thread_id -> set of node_ids
        self._processing_threads: Dict[str, str] = {}  # node_id -> thread_id
        self._lock = threading.Lock()

    def register_processor(self, node_id: str, thread_id: str) -> None:
        """
        Register a thread as the processor for a node.

        Args:
            node_id: The ID of the node being processed
            thread_id: The ID of the thread processing the node
        """
        with self._lock:
            self._processing_threads[node_id] = thread_id

    def register_waiter(self, node_id: str, thread_id: str) -> bool:
        """
        Register a thread as waiting for a node.

        Args:
            node_id: The ID of the node the thread wants to wait for
            thread_id: The ID of the thread that wants to wait

        Returns:
            False if this would create a deadlock, True otherwise
        """
        with self._lock:
            if thread_id not in self._waiting_threads:
                self._waiting_threads[thread_id] = set()

            # Check for potential deadlock before adding the wait dependency
            if self._would_create_deadlock(node_id, thread_id):
                return False

            self._waiting_threads[thread_id].add(node_id)
            return True

    def unregister_waiter(self, node_id: str, thread_id: str) -> None:
        """
        Unregister a thread from waiting for a node.

        Args:
            node_id: The ID of the node the thread was waiting for
            thread_id: The ID of the thread that was waiting
        """
        with self._lock:
            if thread_id in self._waiting_threads:
                self._waiting_threads[thread_id].discard(node_id)
                if not self._waiting_threads[thread_id]:
                    del self._waiting_threads[thread_id]

    def unregister_processor(self, node_id: str) -> None:
        """
        Unregister the processor for a node.

        Args:
            node_id: The ID of the node to unregister
        """
        with self._lock:
            self._processing_threads.pop(node_id, None)

    def _would_create_deadlock(self, target_node_id: str, requester_thread_id: str) -> bool:
        """
        Check if waiting for target_node_id would create a circular dependency.

        A deadlock occurs if:
        1. Thread A wants to wait for node X
        2. Thread B is processing node X
        3. Thread B is already waiting (directly or transitively) for a node processed by Thread A

        Args:
            target_node_id: The node the requester wants to wait for
            requester_thread_id: The thread that wants to wait

        Returns:
            True if this would create a deadlock, False otherwise
        """
        processor_thread = self._processing_threads.get(target_node_id)
        if not processor_thread:
            return False  # No processor yet, safe to wait

        if processor_thread == requester_thread_id:
            return True  # Thread trying to wait for itself

        # Check for transitive dependencies
        return self._has_transitive_dependency(processor_thread, requester_thread_id)

    def _has_transitive_dependency(self, start_thread: str, target_thread: str) -> bool:
        """
        Check if start_thread transitively depends on target_thread.

        This performs a depth-first search through the dependency graph to detect
        if there's a path from start_thread to target_thread through wait dependencies.

        Args:
            start_thread: The thread to start the search from
            target_thread: The thread we're looking for in the dependency chain

        Returns:
            True if start_thread transitively depends on target_thread
        """
        visited = set()
        stack = [start_thread]

        while stack:
            current_thread = stack.pop()
            if current_thread in visited:
                continue
            visited.add(current_thread)

            if current_thread == target_thread:
                return True

            # Find nodes this thread is waiting for
            waiting_for_nodes = self._waiting_threads.get(current_thread, set())
            for node_id in waiting_for_nodes:
                processor = self._processing_threads.get(node_id)
                if processor and processor not in visited:
                    stack.append(processor)

        return False


class ProcessingResult(BaseModel):
    """Result of processing a node (folder or file) with recursive DFS."""

    model_config = ConfigDict(arbitrary_types_allowed=True)  # Allow Node objects

    node_path: str
    node_relationships: List[Dict[str, Any]] = Field(default_factory=list)
    hierarchical_analysis: Dict[str, Any] = Field(default_factory=dict)
    error: Optional[str] = None
    node_source_mapping: Dict[str, str] = Field(default_factory=dict)  # Maps info_node_id -> source_node_id
    save_status: Optional[Dict[str, Any]] = None  # Optional save status information
    information_nodes: List[Dict[str, Any]] = Field(default_factory=list)  # DocumentationNode objects (as dicts)

    # New fields for proper Node object handling
    documentation_nodes: List[DocumentationNode] = Field(default_factory=list)  # Actual DocumentationNode objects
    source_nodes: List[NodeWithContentDto] = Field(default_factory=list)  # Source code DTOs
    
    @field_validator('source_nodes', mode='before')
    @classmethod
    def validate_source_nodes(cls, v: Any) -> List[Union[NodeWithContentDto, Dict[str, Any]]]:
        """Convert NodeWithContentDto instances or dicts to the expected format."""
        if not v:
            return []
        
        result = []
        for item in v:
            if isinstance(item, dict):
                # If it's a dict, create a NodeWithContentDto from it
                result.append(NodeWithContentDto(**item))
            elif isinstance(item, NodeWithContentDto):
                # If it's already a NodeWithContentDto, keep it
                result.append(item)
            else:
                # For any other type, try to convert it
                result.append(item)
        return result


class RecursiveDFSProcessor:
    """
    Processes code hierarchies using recursive depth-first search.

    This processor analyzes leaf nodes first, then builds up understanding
    through parent nodes, replacing skeleton comments with LLM-generated
    descriptions as it traverses up the hierarchy.
    """

    def __init__(
        self,
        db_manager: AbstractDbManager,
        agent_caller: LLMProvider,
        company_id: str,
        repo_id: str,
        graph_environment: GraphEnvironment,
        max_workers: int = 5,
        root_node: Optional[NodeWithContentDto] = None,
    ):
        """
        Initialize the recursive DFS processor.

        Args:
            db_manager: Database manager for querying nodes
            agent_caller: LLM provider for generating descriptions
            company_id: Company/entity ID for database queries
            repo_id: Repository ID for database queries
            graph_environment: Graph environment for node ID generation
            max_workers: Maximum number of threads for parallel child processing
        """
        self.db_manager = db_manager
        self.agent_caller = agent_caller
        self.company_id = company_id
        self.repo_id = repo_id
        self.graph_environment = graph_environment
        self.max_workers = max_workers
        self.node_descriptions: Dict[str, DocumentationNode] = {}  # Cache processed nodes
        self.node_source_mapping: Dict[str, str] = {}  # Maps info_node_id -> source_node_id
        self.source_nodes_cache: Dict[str, NodeWithContentDto] = {}  # Cache source DTOs by node_id
        self.source_to_description: Dict[str, str] = {}  # Maps source_node_id -> description content
        self.processing_futures: Dict[
            str, Future[DocumentationNode]
        ] = {}  # Per-node futures for coordination (broadcast)
        self.futures_lock = threading.Lock()  # Protects the processing_futures dictionary
        self.root_node = root_node  # Optional root node to start processing from
        self.processing_stack: Set[str] = set()  # Detect cycles during processing
        self.cycle_participants: Dict[str, Set[str]] = {}  # Track cycle relationships
        self._global_executor: Optional[concurrent.futures.ThreadPoolExecutor] = None  # Shared thread pool
        self._thread_local = threading.local()  # Thread-local storage for processing paths

        # Deadlock prevention and fallback mechanisms
        self.dependency_tracker = ThreadDependencyTracker()
        self.deadlock_fallback_cache: Dict[str, DocumentationNode] = {}
        self.processing_timeouts: Dict[str, float] = {}  # node_id -> timeout timestamp
        self.fallback_timeout_seconds: float = 30.0  # Maximum wait time before fallback

    def process_node(self, node_path: str) -> ProcessingResult:
        """
        Entry point - processes a node (folder or file) iteratively.

        Uses an iterative, batch-based approach for efficient thread reuse.

        Args:
            node_path: Path to the node (folder or file) to process

        Returns:
            ProcessingResult with all information nodes and relationships
        """
        try:
            logger.info(f"Starting iterative DFS processing for node: {node_path}")

            # Get the root node (folder or file)
            root_node: Optional[NodeWithContentDto] = self.root_node
            if not root_node:
                root_node = get_node_by_path(self.db_manager, self.company_id, self.repo_id, node_path)  # type: ignore[assignment]
                if not root_node:
                    logger.exception(f"Node not found for path: {node_path}")
                    return ProcessingResult(node_path=node_path, error=f"Node not found: {node_path}")

            # Initialize global thread pool with limited threads to prevent exhaustion
            with concurrent.futures.ThreadPoolExecutor(max_workers=self.max_workers) as executor:
                self._global_executor = executor

                # Process the node iteratively
                root_description = self._process_node_iterative(root_node)

            # Clear executor reference
            self._global_executor = None

            # Collect all processed descriptions and convert to dicts
            all_descriptions_as_dicts = [node.as_object() for node in self.node_descriptions.values()]
            all_documentation_nodes = list(self.node_descriptions.values())
            # Convert NodeWithContentDto instances to dicts for Pydantic validation
            # (NodeWithContentDto is a Pydantic model, so we need to pass dicts)
            all_source_nodes = [node.model_dump() for node in self.source_nodes_cache.values()]

            logger.info(f"Completed iterative DFS processing. Generated {len(all_descriptions_as_dicts)} descriptions")

            return ProcessingResult(
                node_path=node_path,
                hierarchical_analysis={"complete": True, "root_description": root_description.as_object()},
                node_source_mapping=self.node_source_mapping,
                information_nodes=all_descriptions_as_dicts,
                documentation_nodes=all_documentation_nodes,
                source_nodes=all_source_nodes,  # type: ignore[arg-type] # Validator handles dict to NodeWithContentDto conversion
            )

        except Exception as e:
            logger.exception(f"Error in iterative DFS processing: {e}")
            return ProcessingResult(node_path=node_path, error=str(e))

    def _get_processing_path(self) -> Set[str]:
        """Get the current thread's processing path, creating it if necessary."""
        if not hasattr(self._thread_local, "processing_path"):
            self._thread_local.processing_path = set()
        return self._thread_local.processing_path

    def _process_node_iterative(self, root_node: NodeWithContentDto) -> DocumentationNode:
        """
        Process a node and all its children using an iterative, batch-based approach.

        This method replaces the recursive implementation to prevent thread pool exhaustion.
        It uses a work queue and processes nodes in batches, enabling thread reuse.

        Args:
            root_node: The root node to process

        Returns:
            DocumentationNode for the root node
        """
        # Track all nodes to process and their dependencies
        nodes_to_process: Dict[str, NodeWithContentDto] = {}
        node_children: Dict[str, List[str]] = defaultdict(list)
        node_parents: Dict[str, List[str]] = defaultdict(list)
        processing_results: Dict[str, DocumentationNode] = {}

        # Build the complete node graph using BFS
        queue = deque([root_node])
        visited = set()

        while queue:
            node = queue.popleft()
            if node.id in visited:
                continue
            visited.add(node.id)
            nodes_to_process[node.id] = node

            # Get children based on navigation strategy
            children = self._get_navigation_children(node)
            for child in children:
                # Check for cycles
                if child.id not in visited:
                    queue.append(child)
                    node_children[node.id].append(child.id)
                    node_parents[child.id].append(node.id)
                else:
                    # Handle cycle - don't add to queue but track relationship
                    logger.info(f"Detected cycle: {node.name} -> {child.name}")
                    if child.id != node.id:  # Not self-reference
                        node_children[node.id].append(child.id)
                        # Don't add to parents to avoid circular dependency

        # Process nodes in bottom-up order using batch processing
        return self._process_batch_iterative(
            nodes_to_process, node_children, node_parents, processing_results, root_node.id
        )

    def _process_batch_iterative(
        self,
        nodes_to_process: Dict[str, NodeWithContentDto],
        node_children: Dict[str, List[str]],
        node_parents: Dict[str, List[str]],
        processing_results: Dict[str, DocumentationNode],
        root_id: str,
    ) -> DocumentationNode:
        """
        Process nodes in batches with bottom-up order and immediate thread harvesting.

        Args:
            nodes_to_process: All nodes that need processing
            node_children: Mapping of node_id -> list of child_ids
            node_parents: Mapping of node_id -> list of parent_ids
            processing_results: Results accumulator
            root_id: ID of the root node

        Returns:
            DocumentationNode for the root node
        """
        processed_nodes: Set[str] = set()

        while len(processed_nodes) < len(nodes_to_process):
            # Get next batch of processable nodes (leaves or nodes with all children processed)
            batch = self._get_processable_batch(nodes_to_process, node_children, processed_nodes, processing_results)

            if not batch:
                # Handle remaining nodes with cycles or errors
                remaining = set(nodes_to_process.keys()) - processed_nodes
                if remaining:
                    logger.warning(f"Processing {len(remaining)} nodes with unresolved dependencies")
                    for node_id in remaining:
                        if node_id not in processing_results:
                            node = nodes_to_process[node_id]
                            # Process as leaf with cycle indication
                            result = self._process_node_with_cycle_fallback(node)
                            processing_results[node_id] = result
                            self.node_descriptions[node_id] = result
                            processed_nodes.add(node_id)
                break

            # Process batch with immediate thread harvesting using as_completed
            self._process_batch_with_harvesting(batch, nodes_to_process, node_children, processing_results)
            processed_nodes.update(batch)

        # Return the root node's result
        return processing_results.get(
            root_id, self._create_fallback_description(nodes_to_process[root_id], "Failed to process root node")
        )

    def _get_processable_batch(
        self,
        nodes_to_process: Dict[str, NodeWithContentDto],
        node_children: Dict[str, List[str]],
        processed_nodes: Set[str],
        processing_results: Dict[str, DocumentationNode],
    ) -> List[str]:
        """
        Get the next batch of nodes that can be processed (bottom-up order).

        A node is processable if:
        1. It's a leaf node (no children), OR
        2. All its children have been processed

        Args:
            nodes_to_process: All nodes to process
            node_children: Child relationships
            processed_nodes: Already processed node IDs
            processing_results: Results so far

        Returns:
            List of node IDs ready for processing
        """
        batch = []

        for node_id in nodes_to_process.keys():
            if node_id in processed_nodes:
                continue

            children = node_children.get(node_id, [])

            # Check if all children are processed (or it's a leaf)
            if not children:
                # Leaf node
                batch.append(node_id)
            else:
                # Check if all children are processed
                all_children_ready = all(
                    child_id in processing_results or child_id in processed_nodes for child_id in children
                )
                if all_children_ready:
                    batch.append(node_id)

        # Return all processable nodes - thread pool executor will handle queuing
        # and processing them with available workers
        return batch

    def _process_batch_with_harvesting(
        self,
        batch: List[str],
        nodes_to_process: Dict[str, NodeWithContentDto],
        node_children: Dict[str, List[str]],
        processing_results: Dict[str, DocumentationNode],
    ) -> None:
        """
        Process a batch of nodes using thread pool with immediate harvesting.

        Uses concurrent.futures.as_completed() for immediate thread reuse.

        Args:
            batch: Node IDs to process in this batch
            nodes_to_process: All nodes
            node_children: Child relationships
            processing_results: Results accumulator
        """
        if not self._global_executor:
            # Fallback to sequential processing
            for node_id in batch:
                node = nodes_to_process[node_id]
                result = self._process_single_node_iterative(node, node_children, processing_results)
                processing_results[node_id] = result
                self.node_descriptions[node_id] = result
            return

        # Submit all tasks to thread pool
        futures_to_node = {}
        for node_id in batch:
            node = nodes_to_process[node_id]
            future = self._global_executor.submit(
                self._process_single_node_iterative, node, node_children, processing_results
            )
            futures_to_node[future] = (node_id, node)

        # Process results as they complete (immediate thread harvesting)
        for future in as_completed(futures_to_node):
            node_id, node = futures_to_node[future]
            try:
                result = future.result(timeout=30)
                processing_results[node_id] = result
                self.node_descriptions[node_id] = result
                logger.debug(f"Completed processing: {node.name}")
            except Exception as e:
                logger.error(f"Error processing node {node.name}: {e}")
                # Create fallback result
                fallback = self._create_fallback_description(node, str(e))
                processing_results[node_id] = fallback
                self.node_descriptions[node_id] = fallback

    def _process_single_node_iterative(
        self,
        node: NodeWithContentDto,
        node_children: Dict[str, List[str]],
        processing_results: Dict[str, DocumentationNode],
    ) -> DocumentationNode:
        """
        Process a single node (leaf or parent) in the iterative approach.

        Args:
            node: Node to process
            node_children: Child relationships
            processing_results: Already processed results

        Returns:
            DocumentationNode for this node
        """
        node_id = node.id

        # Check if already in cache (from database or previous processing)
        if node_id in self.node_descriptions:
            return self.node_descriptions[node_id]

        # Check database for existing documentation
        existing_doc = self._check_database_for_existing_documentation(node)
        if existing_doc:
            self.node_descriptions[node_id] = existing_doc
            self.node_source_mapping[existing_doc.hashed_id] = node_id
            self.source_nodes_cache[node_id] = node
            self.source_to_description[node_id] = existing_doc.content
            return existing_doc

        # Get children IDs for this node
        child_ids = node_children.get(node_id, [])

        if not child_ids:
            # Leaf node - process directly
            return self._process_leaf_node(node)
        else:
            # Parent node - gather child descriptions
            child_descriptions = []
            for child_id in child_ids:
                if child_id in processing_results:
                    child_descriptions.append(processing_results[child_id])
                elif child_id in self.node_descriptions:
                    child_descriptions.append(self.node_descriptions[child_id])
                # Skip children that aren't ready (cycles)

            # Process parent with available children
            return self._process_parent_node(node, child_descriptions)

    def _process_node_with_cycle_fallback(self, node: NodeWithContentDto) -> DocumentationNode:
        """
        Process a node that's part of a cycle using fallback strategy.

        Args:
            node: Node that's part of a cycle

        Returns:
            DocumentationNode with cycle indication
        """
        try:
            # Process as leaf but with cycle indication in content
            info_node = self._process_leaf_node(node)

            # Add cycle indication to content
            original_content = info_node.content
            info_node.content = f"{original_content}\n\n**Note: This node is part of a circular dependency.**"
            info_node.metadata = {"has_cycle": True}

            return info_node

        except Exception as e:
            logger.error(f"Error in cycle fallback for {node.name}: {e}")
            return self._create_fallback_description(node, f"Cycle processing error: {e}")

    def _create_fallback_description(self, node: NodeWithContentDto, error_msg: str) -> DocumentationNode:
        """
        Create a fallback description for nodes that failed to process.

        Args:
            node: The node that failed to process
            error_msg: Error message describing the failure

        Returns:
            Fallback DocumentationNode
        """
        info_node = DocumentationNode(
            content=f"Error processing this {' | '.join(node.labels) if node.labels else 'code element'}: {error_msg}",
            info_type="error_fallback",
            source_path=node.path,
            source_name=node.name,
            source_labels=node.labels,
            source_id=node.id,
            source_type="parallel_processing_error",
            graph_environment=self.graph_environment,
        )

        # Update mappings (protected by the calling method's per-node lock)
        self.node_source_mapping[info_node.hashed_id] = node.id
        self.source_to_description[node.id] = info_node.content

        return info_node

    def _process_leaf_node(self, node: NodeWithContentDto) -> DocumentationNode:
        """
        Process a leaf node using the dumb agent.

        Args:
            node: The leaf node to process

        Returns:
            DocumentationNodeDescription for the leaf node
        """
        try:
            # Get raw templates and let LLM provider handle formatting
            system_prompt, input_prompt = LEAF_NODE_ANALYSIS_TEMPLATE.get_prompts()

            # Use call_dumb_agent for simple, fast processing with 5s timeout
            runnable_config = {"run_name": node.name}
            response = self.agent_caller.call_dumb_agent(
                system_prompt=system_prompt,
                input_dict={
                    "node_name": node.name,
                    "node_labels": " | ".join(node.labels) if node.labels else "UNKNOWN",
                    "node_path": node.path,
                    "node_content": node.content,
                },
                output_schema=None,
                input_prompt=input_prompt,
                config=runnable_config,
                timeout=5,
            )

            # Extract response content
            response_content = response.content if hasattr(response, "content") else str(response)

            # Create DocumentationNode
            info_node = DocumentationNode(
                content=response_content,
                info_type="leaf_description",
                source_path=node.path,
                source_name=node.name,
                source_labels=node.labels,
                source_id=node.id,
                source_type="recursive_leaf_analysis",
                graph_environment=self.graph_environment,
            )

            # Track mapping using the node's hashed_id (protected by per-node lock)
            self.node_source_mapping[info_node.hashed_id] = node.id
            # Cache the actual source Node object
            self.source_nodes_cache[node.id] = node
            # Also track for efficient child lookup during skeleton replacement
            self.source_to_description[node.id] = response_content

            return info_node

        except Exception as e:
            logger.exception(f"Error analyzing leaf node {node.name} ({node.id}): {e}")
            # Return fallback description
            info_node = DocumentationNode(
                content=f"Error analyzing this {' | '.join(node.labels) if node.labels else 'code element'}: {str(e)}",
                info_type="leaf_description",
                source_path=node.path,
                source_name=node.name,
                source_labels=node.labels,
                source_id=node.id,
                source_type="error_fallback",
                graph_environment=self.graph_environment,
            )

            # Track mapping using the node's hashed_id (protected by per-node lock)
            self.node_source_mapping[info_node.hashed_id] = node.id
            # Cache the actual source Node object
            self.source_nodes_cache[node.id] = node
            # Also track for efficient child lookup during skeleton replacement
            self.source_to_description[node.id] = (
                f"Error analyzing this {' | '.join(node.labels) if node.labels else 'code element'}: {str(e)}"
            )

            return info_node

    def _process_parent_node(
        self, node: NodeWithContentDto, child_descriptions: List[DocumentationNode]
    ) -> DocumentationNode:
        """
        Process a parent node with context from all its children.

        Args:
            node: The parent node to process
            child_descriptions: List of child descriptions

        Returns:
            DocumentationNodeDescription for the parent node
        """
        try:
            # Determine processing strategy and get analysis input
            system_prompt, input_prompt, input_dict, enhanced_content = self._prepare_parent_analysis(
                node, child_descriptions
            )

            # Generate LLM response
            response_content = self._generate_parent_response(node, system_prompt, input_prompt, input_dict)

            # Create and cache documentation node
            return self._create_parent_documentation_node(node, response_content, enhanced_content, child_descriptions)

        except Exception as e:
            logger.exception(f"Error analyzing parent node {node.name} ({node.id}): {e}")
            return self._create_fallback_parent_node(node, child_descriptions, str(e))

    def _prepare_parent_analysis(
        self, node: NodeWithContentDto, child_descriptions: List[DocumentationNode]
    ) -> tuple[str, str, Dict[str, Any], str]:
        """
        Prepare analysis input for parent node based on type and cycle detection.

        Args:
            node: The parent node to process
            child_descriptions: List of child descriptions

        Returns:
            Tuple of (system_prompt, input_prompt, input_dict, enhanced_content)
        """
        is_function_with_calls = self._should_use_call_stack(node) and child_descriptions

        if is_function_with_calls:
            # Check for cycles in function calls with error handling
            try:
                cycles = detect_function_cycles(self.db_manager, self.company_id, self.repo_id, node.id)
                has_cycles = len(cycles) > 0

                if has_cycles:
                    logger.info(f"DEBUG: Detected {len(cycles)} cycles for function {node.name}")
                    return self._prepare_function_with_cycle_analysis(node, child_descriptions, cycles)
                else:
                    return self._prepare_function_with_calls_analysis(node, child_descriptions)
            except Exception as e:
                logger.warning(f"Cycle detection failed for function {node.name} ({node.id}): {e}")
                # Fall back to regular function with calls analysis
                return self._prepare_function_with_calls_analysis(node, child_descriptions)
        else:
            return self._prepare_regular_parent_analysis(node, child_descriptions)

    def _prepare_function_with_calls_analysis(
        self, node: NodeWithContentDto, child_descriptions: List[DocumentationNode]
    ) -> tuple[str, str, Dict[str, Any], str]:
        """Prepare analysis for functions with calls but no cycles."""
        system_prompt, input_prompt = FUNCTION_WITH_CALLS_ANALYSIS_TEMPLATE.get_prompts()
        child_calls_context = self._create_function_calls_context(child_descriptions)

        # Check if this function makes recursive calls
        recursive_calls = getattr(self._thread_local, "recursive_calls", {}).get(node.id, [])
        if recursive_calls:
            # Add recursive call information to the context
            recursive_info = "\n\n**Recursive Calls Detected:**\n"
            for recursive_call in recursive_calls:
                recursive_info += f"- This function recursively calls **{recursive_call.name}** (which is currently being processed)\n"
            child_calls_context += recursive_info

        input_dict = {
            "node_name": node.name,
            "node_labels": " | ".join(node.labels) if node.labels else "UNKNOWN",
            "node_path": node.path,
            "start_line": str(node.start_line) if node.start_line else "Unknown",
            "end_line": str(node.end_line) if node.end_line else "Unknown",
            "node_content": node.content,
            "child_calls_context": child_calls_context,
        }

        return system_prompt, input_prompt, input_dict, child_calls_context

    def _prepare_function_with_cycle_analysis(
        self, node: NodeWithContentDto, child_descriptions: List[DocumentationNode], cycles: List[List[str]]
    ) -> tuple[str, str, Dict[str, Any], str]:
        """Prepare analysis for functions that participate in cycles."""
        system_prompt, input_prompt = FUNCTION_WITH_CYCLE_ANALYSIS_TEMPLATE.get_prompts()
        child_calls_context = self._create_function_calls_context(child_descriptions)
        cycle_participants = self._format_cycle_participants(cycles)

        # Check if this function makes recursive calls
        recursive_calls = getattr(self._thread_local, "recursive_calls", {}).get(node.id, [])
        if recursive_calls:
            # Add recursive call information to the context
            recursive_info = "\n\n**Direct Recursive Calls Detected:**\n"
            for recursive_call in recursive_calls:
                recursive_info += f"- This function directly calls **{recursive_call.name}** recursively\n"
            child_calls_context += recursive_info

        input_dict = {
            "node_name": node.name,
            "node_labels": " | ".join(node.labels) if node.labels else "UNKNOWN",
            "node_path": node.path,
            "start_line": str(node.start_line) if node.start_line else "Unknown",
            "end_line": str(node.end_line) if node.end_line else "Unknown",
            "node_content": node.content,
            "cycle_participants": cycle_participants,
            "child_calls_context": child_calls_context,
        }

        return system_prompt, input_prompt, input_dict, child_calls_context

    def _prepare_regular_parent_analysis(
        self, node: NodeWithContentDto, child_descriptions: List[DocumentationNode]
    ) -> tuple[str, str, Dict[str, Any], str]:
        """Prepare analysis for non-function parent nodes."""
        system_prompt, input_prompt = PARENT_NODE_ANALYSIS_TEMPLATE.get_prompts()

        # Create enhanced content based on node type
        if "FOLDER" in node.labels:
            enhanced_content = self._create_child_descriptions_summary(child_descriptions)
        else:
            # For files and code nodes with actual content, replace skeleton comments
            enhanced_content = self._replace_skeleton_comments_with_descriptions(node.content)

        input_dict = {
            "node_name": node.name,
            "node_labels": " | ".join(node.labels) if node.labels else "UNKNOWN",
            "node_path": node.path,
            "node_content": enhanced_content,
        }

        return system_prompt, input_prompt, input_dict, enhanced_content

    def _generate_parent_response(
        self, node: NodeWithContentDto, system_prompt: str, input_prompt: str, input_dict: Dict[str, Any]
    ) -> str:
        """Generate LLM response for parent node analysis."""
        runnable_config = {"run_name": node.name}
        response = self.agent_caller.call_dumb_agent(
            system_prompt=system_prompt,
            input_dict=input_dict,
            output_schema=None,
            input_prompt=input_prompt,
            config=runnable_config,
            timeout=5,
        )

        return response.content if hasattr(response, "content") else str(response)

    def _create_parent_documentation_node(
        self,
        node: NodeWithContentDto,
        response_content: str,
        enhanced_content: str,
        child_descriptions: List[DocumentationNode],
    ) -> DocumentationNode:
        """Create and cache the documentation node for a parent."""
        info_node = DocumentationNode(
            content=response_content,
            info_type="parent_description",
            source_path=node.path,
            source_name=node.name,
            source_labels=node.labels,
            source_id=node.id,
            source_type="recursive_parent_analysis",
            enhanced_content=enhanced_content,
            children_count=len(child_descriptions),
            graph_environment=self.graph_environment,
        )

        # Track mapping using the node's hashed_id (protected by per-node lock)
        self.node_source_mapping[info_node.hashed_id] = node.id
        # Cache the actual source Node object
        self.source_nodes_cache[node.id] = node
        self.source_to_description[node.id] = response_content

        return info_node

    def _create_fallback_parent_node(
        self, node: NodeWithContentDto, child_descriptions: List[DocumentationNode], error_msg: str
    ) -> DocumentationNode:
        """Create fallback documentation node for failed parent processing."""
        info_node = DocumentationNode(
            content=f"Error analyzing this {' | '.join(node.labels) if node.labels else 'code element'}: {error_msg}",
            info_type="parent_description",
            source_path=node.path,
            source_name=node.name,
            source_labels=node.labels,
            source_id=node.id,
            source_type="error_fallback",
            children_count=len(child_descriptions),
            graph_environment=self.graph_environment,
        )

        # Track mapping using the node's hashed_id (protected by per-node lock)
        self.node_source_mapping[info_node.hashed_id] = node.id
        # Cache the actual source Node object
        self.source_nodes_cache[node.id] = node
        self.source_to_description[node.id] = (
            f"Error analyzing this {' | '.join(node.labels) if node.labels else 'code element'}: {error_msg}"
        )

        return info_node

    def _format_cycle_participants(self, cycles: List[List[str]]) -> str:
        """Format cycle information for LLM analysis."""
        if not cycles:
            return "No cycles detected"

        cycle_info = []
        for i, cycle in enumerate(cycles):
            cycle_str = " -> ".join(cycle)
            cycle_info.append(f"Cycle {i + 1}: {cycle_str}")

        return "; ".join(cycle_info)

    def _replace_skeleton_comments_with_descriptions(self, parent_content: str) -> str:
        """
        Replace skeleton comments with LLM-generated descriptions.

        Args:
            parent_content: The parent node's content with skeleton comments
            child_descriptions: List of child descriptions to insert

        Returns:
            Enhanced content with descriptions replacing skeleton comments
        """
        if not parent_content:
            return ""

        enhanced_content = parent_content

        # Use the pre-built source_to_description mapping for efficient lookup
        # (safe since this runs within the per-node lock context)
        child_lookup = self.source_to_description.copy()

        # Pattern to match skeleton comments
        # Example: # Code replaced for brevity, see node: 6fd101f9571073a44fed7c085c94eec2
        skeleton_pattern = r"# Code replaced for brevity, see node: ([a-f0-9]+)"

        def replace_comment(match: re.Match[str]) -> str:
            node_id = match.group(1)
            if node_id in child_lookup:
                description = child_lookup[node_id]
                # Format as a proper docstring
                # Indent the description to match the original comment's indentation
                indent_match = re.search(r"^(\s*)", match.group(0))
                indent = indent_match.group(1) if indent_match else ""
                formatted_desc = f'{indent}"""\n'
                for line in description.split("\n"):
                    formatted_desc += f"{indent}{line}\n"
                formatted_desc += f'{indent}"""'
                return formatted_desc
            else:
                # Keep original if no description found
                return match.group(0)

        enhanced_content = re.sub(skeleton_pattern, replace_comment, enhanced_content, flags=re.MULTILINE)

        return enhanced_content

    def _create_child_descriptions_summary(self, child_descriptions: List[DocumentationNode]) -> str:
        """
        Create enhanced content for folder nodes by summarizing child descriptions.

        Args:
            child_descriptions: List of child descriptions

        Returns:
            Structured summary of all child elements
        """
        if not child_descriptions:
            return "Empty folder with no child elements."

        content_parts = ["Folder containing the following elements:\n"]

        for desc in child_descriptions:
            # Extract node type from source labels
            node_type = " | ".join(desc.source_labels) if desc.source_labels else "UNKNOWN"

            # Get just the filename/component name from path
            component_name = desc.source_path.split("/")[-1] if desc.source_path else "unknown"

            content_parts.append(f"- **{component_name}** ({node_type}): {desc.content}")

        return "\n".join(content_parts)

    # Call Stack Navigation Methods

    def _get_navigation_children(self, node: NodeWithContentDto) -> List[NodeWithContentDto]:
        """
        Decides between hierarchy or call stack children based on node type.

        Args:
            node: The node to get children for

        Returns:
            List of child nodes using appropriate navigation strategy
        """
        if self._should_use_call_stack(node):
            return self._get_call_stack_children(node)
        else:
            return self._get_hierarchy_children(node)

    def _should_use_call_stack(self, node: NodeWithContentDto) -> bool:
        """
        Determines if node should use call stack navigation.

        Args:
            node: The node to check

        Returns:
            True if should use call stack navigation, False for hierarchy
        """
        # Use call stack navigation for functions that are not files or folders
        return "FUNCTION" in node.labels and not ("FILE" in node.labels or "FOLDER" in node.labels)

    def _get_hierarchy_children(self, node: NodeWithContentDto) -> List[NodeWithContentDto]:
        """
        Get children using hierarchy relationships (CONTAINS, FUNCTION_DEFINITION, CLASS_DEFINITION).

        Args:
            node: The parent node

        Returns:
            List of child nodes through hierarchical relationships
        """
        return get_direct_children(self.db_manager, self.company_id, self.repo_id, node.id)  # type: ignore[return-value]

    def _get_call_stack_children(self, node: NodeWithContentDto) -> List[NodeWithContentDto]:
        """
        Get children using call stack relationships (CALLS, USES).
        Filters out children that would create cycles to prevent infinite recursion.

        Args:
            node: The parent function node

        Returns:
            List of called/used nodes through CALLS and USES relationships, excluding cycles
        """
        all_children = get_call_stack_children(self.db_manager, self.company_id, self.repo_id, node.id)

        # Get current processing path to detect potential cycles
        processing_path = self._get_processing_path()

        # Filter out children that are already in the processing path
        filtered_children = []
        recursive_calls = []

        for child in all_children:
            if child.id in processing_path:
                logger.info(
                    f"Detected recursive call: {node.name} calls {child.name} which is already in processing path"
                )
                recursive_calls.append(child)
            else:
                filtered_children.append(child)

        # Store recursive call information for later use in description
        if recursive_calls:
            if not hasattr(self._thread_local, "recursive_calls"):
                self._thread_local.recursive_calls = {}
            self._thread_local.recursive_calls[node.id] = recursive_calls

        return filtered_children

    def _create_function_calls_context(self, child_descriptions: List[DocumentationNode]) -> str:
        """
        Create formatted context from child function descriptions for call stack analysis.

        Deduplicates functions that are called multiple times to avoid repetition.

        Args:
            child_descriptions: List of descriptions for called/used functions

        Returns:
            Formatted string describing called functions and their purposes
        """
        if not child_descriptions:
            return "This function does not call any other functions or use dependencies."

        # Deduplicate by function name and source path to avoid repeating same function multiple times
        unique_functions = {}

        for desc in child_descriptions:
            # Get function name from source name or path
            function_name = desc.source_name or "Unknown function"
            source_path = desc.source_path or ""

            # Create unique key combining name and path to handle functions with same name in different files
            unique_key = f"{function_name}|{source_path}"

            # Store first occurrence (they should all have same description)
            if unique_key not in unique_functions:
                unique_functions[unique_key] = desc

        context_parts = []
        for desc in unique_functions.values():
            # Get function name from source name or path
            function_name = desc.source_name or "Unknown function"

            # Extract node type info
            node_type = " | ".join(desc.source_labels) if desc.source_labels else "FUNCTION"

            # Format the description entry
            context_parts.append(f"- **{function_name}** ({node_type}): {desc.content}")

        return "\n".join(context_parts)

    def _check_database_for_existing_documentation(self, node: NodeWithContentDto) -> Optional[DocumentationNode]:
        """
        Check if documentation already exists for this node in the database.

        Args:
            node: The node to check for existing documentation

        Returns:
            DocumentationNode if documentation exists, None otherwise
        """
        try:
            # Query database for existing documentation
            doc_data = get_existing_documentation_for_node(self.db_manager, self.company_id, self.repo_id, node.id)

            if not doc_data:
                return None

            # Create DocumentationNode from database data
            info_node = DocumentationNode(
                content=doc_data.get("content", ""),
                info_type=doc_data.get("info_type", "database_cached"),
                source_path=doc_data.get("source_path", node.path),
                source_name=node.name,  # Use node.name since source_name is not stored in database
                source_labels=doc_data.get("source_labels", node.labels),
                source_id=node.id,
                source_type=doc_data.get("source_type", "database_cached"),
                enhanced_content=doc_data.get("enhanced_content"),
                children_count=doc_data.get("children_count"),
                graph_environment=self.graph_environment,
            )

            return info_node

        except Exception as e:
            logger.exception(
                f"Error checking database for existing documentation for node {node.name} ({node.id}): {e}"
            )
            return None

    def _handle_deadlock_fallback(self, node: NodeWithContentDto) -> DocumentationNode:
        """
        Handle deadlock scenario by using available context or processing as leaf.

        Args:
            node: The node to process with fallback strategy

        Returns:
            DocumentationNode with fallback processing
        """
        node_id = node.id

        # Check if we already have a fallback result for this node
        if node_id in self.deadlock_fallback_cache:
            return self.deadlock_fallback_cache[node_id]

        logger.info(f"Processing node {node.name} ({node_id}) with deadlock fallback strategy")

        # Strategy 1: Try to get partial context from already-processed children
        children = self._get_navigation_children(node)
        available_children: List[DocumentationNode] = []

        for child in children:
            if child.id in self.node_descriptions:
                # Child is already processed - we can use it
                available_children.append(self.node_descriptions[child.id])

        if available_children:
            # We have some child context - process as parent with partial information
            description = self._process_parent_node_with_partial_context(node, available_children, is_fallback=True)
        else:
            # No child context available - process as enhanced leaf
            description = self._process_node_as_enhanced_leaf(node, is_fallback=True)

        # Cache the fallback result
        self.deadlock_fallback_cache[node_id] = description
        self.node_descriptions[node_id] = description

        return description

    def _handle_timeout_fallback(self, node: NodeWithContentDto) -> DocumentationNode:
        """Handle timeout by using available context or creating fallback description."""
        return self._handle_deadlock_fallback(node)  # Same strategy for now

    def _process_parent_node_with_partial_context(
        self, node: NodeWithContentDto, available_children: List[DocumentationNode], is_fallback: bool = False
    ) -> DocumentationNode:
        """
        Process parent node with only partially available child context.

        Args:
            node: The parent node to process
            available_children: List of available child DocumentationNodes
            is_fallback: Whether this is fallback processing

        Returns:
            DocumentationNode with partial context processing
        """
        try:
            # Prepare child descriptions
            child_descriptions = "\n\n".join(
                [f"- **{child.source_name}**: {child.content}" for child in available_children]
            )

            # Prepare fallback note
            fallback_note = ""
            if is_fallback:
                fallback_note = (
                    "**Note**: This analysis uses partial information due to circular "
                    "dependencies in the codebase. Some child function details may be incomplete."
                )

            # Use the existing parent node template with partial context
            system_prompt, input_prompt = PARENT_NODE_ANALYSIS_TEMPLATE.get_prompts()

            # Prepare input dictionary
            input_dict = {
                "node_name": node.name,
                "node_labels": " | ".join(node.labels) if node.labels else "UNKNOWN",
                "node_path": node.path,
                "node_content": node.content,
                "child_descriptions": child_descriptions,
                "fallback_note": fallback_note,
            }

            # Generate response
            runnable_config = {"run_name": f"{node.name}_partial_parent"}
            response = self.agent_caller.call_dumb_agent(
                system_prompt=system_prompt,
                input_dict=input_dict,
                output_schema=None,
                input_prompt=input_prompt,
                config=runnable_config,
                timeout=10,
            )

            response_content = response.content if hasattr(response, "content") else str(response)

            # Create documentation node with fallback metadata
            info_node = DocumentationNode(
                content=response_content,
                info_type="parent_description_fallback" if is_fallback else "parent_description",
                source_path=node.path,
                source_name=node.name,
                source_labels=node.labels,
                source_id=node.id,
                source_type="recursive_parent_analysis_fallback" if is_fallback else "recursive_parent_analysis",
                enhanced_content=node.content,
                children_count=len(available_children),
                graph_environment=self.graph_environment,
                metadata={
                    "is_fallback": is_fallback,
                    "partial_children_count": len(available_children),
                    "fallback_reason": "circular_dependency_deadlock" if is_fallback else None,
                },
            )

            # Update mappings
            self.node_source_mapping[info_node.hashed_id] = node.id
            self.source_nodes_cache[node.id] = node
            self.source_to_description[node.id] = response_content

            return info_node

        except Exception as e:
            logger.exception(f"Error in fallback parent processing for {node.name}: {e}")
            return self._create_fallback_description(node, f"Fallback processing error: {e}")

    def _process_node_as_enhanced_leaf(self, node: NodeWithContentDto, is_fallback: bool = False) -> DocumentationNode:
        """
        Process node as an enhanced leaf when child context is not available.

        Args:
            node: The node to process as enhanced leaf
            is_fallback: Whether this is fallback processing

        Returns:
            DocumentationNode with enhanced leaf processing
        """
        try:
            # Prepare fallback note
            fallback_note = ""
            if is_fallback:
                fallback_note = (
                    "**Note**: This analysis is limited due to circular dependencies "
                    "in the codebase that prevented full context analysis."
                )

            # Use the existing leaf node template
            system_prompt, input_prompt = LEAF_NODE_ANALYSIS_TEMPLATE.get_prompts()

            # Prepare input dictionary
            input_dict = {
                "node_name": node.name,
                "node_labels": " | ".join(node.labels) if node.labels else "UNKNOWN",
                "node_path": node.path,
                "node_content": node.content,
                "fallback_note": fallback_note,
            }

            # Generate description
            runnable_config = {"run_name": f"{node.name}_enhanced_leaf"}
            response = self.agent_caller.call_dumb_agent(
                system_prompt=system_prompt,
                input_dict=input_dict,
                output_schema=None,
                input_prompt=input_prompt,
                config=runnable_config,
                timeout=5,
            )

            response_content = response.content if hasattr(response, "content") else str(response)

            # Create documentation node
            info_node = DocumentationNode(
                content=response_content,
                info_type="enhanced_leaf_fallback" if is_fallback else "enhanced_leaf_description",
                source_path=node.path,
                source_name=node.name,
                source_labels=node.labels,
                source_id=node.id,
                source_type="enhanced_leaf_analysis_fallback" if is_fallback else "enhanced_leaf_analysis",
                graph_environment=self.graph_environment,
                metadata={
                    "is_fallback": is_fallback,
                    "fallback_reason": "circular_dependency_deadlock" if is_fallback else None,
                },
            )

            # Update mappings
            self.node_source_mapping[info_node.hashed_id] = node.id
            self.source_nodes_cache[node.id] = node
            self.source_to_description[node.id] = response_content

            return info_node

        except Exception as e:
            logger.exception(f"Error in enhanced leaf processing for {node.name}: {e}")
            return self._create_fallback_description(node, f"Enhanced leaf processing error: {e}")<|MERGE_RESOLUTION|>--- conflicted
+++ resolved
@@ -10,16 +10,12 @@
 import logging
 import concurrent.futures
 import threading
-<<<<<<< HEAD
 from typing import Dict, List, Optional, Any, Set
 from concurrent.futures import Future, as_completed
 from collections import deque, defaultdict
 from pydantic import BaseModel, Field, ConfigDict
-=======
-from typing import Dict, List, Optional, Any, Set, Union
-from concurrent.futures import Future
-from pydantic import BaseModel, Field, ConfigDict, field_validator
->>>>>>> c43e8398
+from typing import Union
+from pydantic import field_validator
 
 from ...agents.llm_provider import LLMProvider
 from ...agents.prompt_templates import (
@@ -194,14 +190,14 @@
     # New fields for proper Node object handling
     documentation_nodes: List[DocumentationNode] = Field(default_factory=list)  # Actual DocumentationNode objects
     source_nodes: List[NodeWithContentDto] = Field(default_factory=list)  # Source code DTOs
-    
-    @field_validator('source_nodes', mode='before')
+
+    @field_validator("source_nodes", mode="before")
     @classmethod
     def validate_source_nodes(cls, v: Any) -> List[Union[NodeWithContentDto, Dict[str, Any]]]:
         """Convert NodeWithContentDto instances or dicts to the expected format."""
         if not v:
             return []
-        
+
         result = []
         for item in v:
             if isinstance(item, dict):
