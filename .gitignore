--- conflicted
+++ resolved
@@ -15,11 +15,8 @@
 delete.py
 *.json
 static/
-<<<<<<< HEAD
 kuzu_db/
-=======
 easy/
->>>>>>> 0183a649
 
 
 !blarify/vendor/**/*.json
