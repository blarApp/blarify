--- conflicted
+++ resolved
@@ -14,13 +14,8 @@
 
 class NodeFactory:
     @staticmethod
-<<<<<<< HEAD
     def create_folder_node(folder: Folder, parent: FolderNode = None) -> FolderNode:
-        return FolderNode(folder.uri_path, folder.name, folder.level, parent=parent)
-=======
-    def create_folder_node(folder: "Folder") -> FolderNode:
-        return FolderNode(path=folder.uri_path, name=folder.name, level=folder.level)
->>>>>>> 57d32f17
+        return FolderNode(path=folder.uri_path, name=folder.name, level=folder.level, parent=parent)
 
     @staticmethod
     def create_file_node(
@@ -30,12 +25,9 @@
         node_range: "CodeRange",
         definition_range: "CodeRange",
         code_text: str,
-<<<<<<< HEAD
         parent: FolderNode,
         body_text: str,
-=======
         tree_sitter_node: "TreeSitterNode",
->>>>>>> 57d32f17
     ) -> FileNode:
         return FileNode(
             path=path,
@@ -44,12 +36,9 @@
             node_range=node_range,
             definition_range=definition_range,
             code_text=code_text,
-<<<<<<< HEAD
             parent=parent,
             body_text=body_text,
-=======
             tree_sitter_node=tree_sitter_node,
->>>>>>> 57d32f17
         )
 
     @staticmethod
@@ -61,13 +50,8 @@
         code_text: str,
         body_text: str,
         level: int,
-<<<<<<< HEAD
+        tree_sitter_node: "TreeSitterNode",
         parent: Union[FileNode, ClassNode, FunctionNode] = None,
-    ) -> ClassNode:
-        return ClassNode(
-            class_name, path, definition_range, node_range, code_text, level, parent=parent, body_text=body_text
-=======
-        tree_sitter_node: "TreeSitterNode",
     ) -> ClassNode:
         return ClassNode(
             name=class_name,
@@ -77,7 +61,8 @@
             code_text=code_text,
             level=level,
             tree_sitter_node=tree_sitter_node,
->>>>>>> 57d32f17
+            body_text=body_text,
+            parent=parent,
         )
 
     @staticmethod
@@ -89,13 +74,8 @@
         code_text: str,
         body_text: str,
         level: int,
-<<<<<<< HEAD
+        tree_sitter_node: "TreeSitterNode",
         parent: Union[FileNode, ClassNode, FunctionNode] = None,
-    ) -> FunctionNode:
-        return FunctionNode(
-            path, function_name, definition_range, node_range, code_text, level, parent=parent, body_text=body_text
-=======
-        tree_sitter_node: "TreeSitterNode",
     ) -> FunctionNode:
         return FunctionNode(
             name=function_name,
@@ -105,7 +85,8 @@
             code_text=code_text,
             level=level,
             tree_sitter_node=tree_sitter_node,
->>>>>>> 57d32f17
+            body_text=body_text,
+            parent=parent,
         )
 
     @staticmethod
@@ -118,11 +99,8 @@
         code_text: str,
         body_text: str,
         level: int,
-<<<<<<< HEAD
+        tree_sitter_node: "TreeSitterNode",
         parent: Union[FileNode, ClassNode, FunctionNode] = None,
-=======
-        tree_sitter_node: "TreeSitterNode",
->>>>>>> 57d32f17
     ) -> Union[ClassNode, FunctionNode]:
         if kind == SymbolKind.Class:
             return NodeFactory.create_class_node(
@@ -131,14 +109,10 @@
                 definition_range=definition_range,
                 node_range=node_range,
                 code_text=code_text,
-<<<<<<< HEAD
                 body_text=body_text,
                 level=level,
                 parent=parent,
-=======
-                level=level,
                 tree_sitter_node=tree_sitter_node,
->>>>>>> 57d32f17
             )
         elif kind == SymbolKind.Function:
             return NodeFactory.create_function_node(
@@ -147,14 +121,10 @@
                 definition_range=definition_range,
                 node_range=node_range,
                 code_text=code_text,
-<<<<<<< HEAD
                 body_text=body_text,
                 level=level,
                 parent=parent,
-=======
-                level=level,
                 tree_sitter_node=tree_sitter_node,
->>>>>>> 57d32f17
             )
         else:
             raise ValueError(f"Kind {kind} is not supported")